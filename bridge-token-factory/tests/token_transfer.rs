use near_sdk::{AccountId, Balance};
use near_sdk::borsh::BorshSerialize;
use serde_json::json;

use bridge_token::BridgeTokenContract;
use bridge_token_factory::{EthLockedEvent, EthUnlockedEvent, Proof, validate_eth_address};
use bridge_token_factory::BridgeTokenFactoryContract;
use mock_prover::MockProverContract;
use near_sdk_sim::{call, ContractAccount, deploy, init_simulator, units::to_yocto, UserAccount, view};
use test_token::ContractContract as TestTokenContract;

const PROVER: &str = "prover";
const FACTORY: &str = "bridge";
const LOCKER_ADDRESS: &str = "11111474e89094c44da98b954eedeac495271d0f";
const DAI_ADDRESS: &str = "6b175474e89094c44da98b954eedeac495271d0f";
const SENDER_ADDRESS: &str = "00005474e89094c44da98b954eedeac495271d0f";
const ALICE: &str = "alice";
const TEST_TOKEN: &str = "test-token";

near_sdk_sim::lazy_static_include::lazy_static_include_bytes! {
    TEST_TOKEN_WASM_BYTES => "../../res/test_token.wasm",
    FACTORY_WASM_BYTES => "../../res/bridge_token_factory.wasm",
    MOCK_PROVER_WASM_BYTES => "../../res/mock_prover.wasm",
}

fn setup_token_factory() -> (UserAccount, ContractAccount<BridgeTokenFactoryContract>) {
    let root = init_simulator(None);
    let prover = deploy!(
        contract: MockProverContract,
        contract_id: PROVER.to_string(),
        bytes: &MOCK_PROVER_WASM_BYTES,
        signer_account: root
    );
    let factory = deploy!(
        contract: BridgeTokenFactoryContract,
        contract_id: FACTORY.to_string(),
        bytes: &FACTORY_WASM_BYTES,
        signer_account: root,
        init_method: new(
            PROVER.to_string(), LOCKER_ADDRESS.to_string()
        )
    );
    let alice = root.create_user(ALICE.to_string(), to_yocto("100"));

    (root, factory)
}

#[test]
fn test_eth_token_transfer() {
    let (user, factory) = setup_token_factory();
    let root = "root".to_string();

    call!(user, factory
        .deploy_bridge_token(DAI_ADDRESS.to_string()), deposit=to_yocto("35")).assert_success();

    let token_account_id: String =
        view!(factory.get_bridge_token_account_id(DAI_ADDRESS.to_string())).unwrap_json();
    assert_eq!(token_account_id, format!("{}.{}", DAI_ADDRESS, FACTORY));

    // TODO: use BridgeTokenContract
    // let token = BridgeToken {
    //     contract_id: token_account_id,
    // };
    // assert_eq!(token.get_balance(&mut runtime, ALICE.to_string()), "0");
    // assert_eq!(token.get_total_supply(&mut runtime), "0");

    let mut proof = Proof::default();
    proof.log_entry_data = EthLockedEvent {
        locker_address: validate_eth_address(LOCKER_ADDRESS.to_string()),
        token: DAI_ADDRESS.to_string(),
        sender: SENDER_ADDRESS.to_string(),
        amount: 1_000,
        recipient: ALICE.to_string(),
    }
    .to_log_entry_data();
    call!(user, factory.deposit(proof)).assert_success();

    // assert_eq!(token.get_balance(&mut runtime, ALICE.to_string()), "1000");
    // assert_eq!(token.get_total_supply(&mut runtime), "1000");

    // token
    //     .withdraw(
    //         &mut runtime,
    //         ALICE.to_string(),
    //         "100".to_string(),
    //         SENDER_ADDRESS.to_string(),
    //     )
    //     .unwrap();
    //
    // assert_eq!(token.get_balance(&mut runtime, ALICE.to_string()), "900");
    // assert_eq!(token.get_total_supply(&mut runtime), "900");
}

<<<<<<< HEAD
// #[test]
// fn test_with_invalid_proof() {
//     let (mut runtime, factory) = setup_token_factory();
//     let root = "root".to_string();
//
//     factory
//         .deploy_bridge_token(&mut runtime, &root, DAI_ADDRESS.to_string(), to_yocto("35"))
//         .unwrap();
//
//     let token_account_id =
//         factory.get_bridge_token_account_id(&mut runtime, DAI_ADDRESS.to_string());
//     assert_eq!(token_account_id, format!("{}.{}", DAI_ADDRESS, FACTORY));
//
//     let mut proof = Proof::default();
//
//     proof.log_entry_data = EthLockedEvent {
//         locker_address: validate_eth_address(LOCKER_ADDRESS.to_string()),
//         token: DAI_ADDRESS.to_string(),
//         sender: SENDER_ADDRESS.to_string(),
//         amount: 1_000,
//         recipient: ALICE.to_string(),
//     }
//     .to_log_entry_data();
//
//     // This is an invalid proof that will not pass proof validation
//     // since mock_prover will only accept empty proofs.
//     proof.proof = vec![vec![]];
//
//     factory
//         .deposit(&mut runtime, &root, proof.clone())
//         .unwrap_err();
//
//     // Convert the proof in a valid proof that is going to be accepted by the mock_prover.
//     proof.proof.clear();
//
//     // This deposit event must succeed. Notice that previously a similar deposit
//     // was made, but it failed because it had an invalid proof, so this one should succeed.
//     factory.deposit(&mut runtime, &root, proof.clone()).unwrap();
//
//     // This deposit event must fail since same deposit event can't be reused.
//     // Previous call to deposit with the same event was successful.
//     factory.deposit(&mut runtime, &root, proof).unwrap_err();
// }
//
// #[test]
// fn test_near_token_transfer() {
//     let (mut runtime, factory) = setup_token_factory();
//     let root = "root".to_string();
//     let token = deploy!(
//         contract: TestTokenContract,
//         contract_id: TEST_TOKEN.to_string(),
//         bytes: &TEST_TOKEN_WASM_BYTES,
//         signer_account: root
//     );
//     token.mint(root, to_yocto("1000")).unwrap();
//     token.ft_trasnfer_call(FACTORY.to_string(), to_yocto("100"), SENDER_ADDRESS.to_string()).unwrap();
//     assert_eq!(
//         token.ft_balance_of(&mut runtime, root.clone()),
//         to_yocto("900").to_string()
//     );
//     assert_eq!(
//         token.ft_total_supply(&mut runtime),
//         to_yocto("1000").to_string()
//     );
//
//     let mut proof = Proof::default();
//     proof.log_entry_data = EthUnlockedEvent {
//         locker_address: validate_eth_address(LOCKER_ADDRESS.to_string()),
//         token: TEST_TOKEN.to_string(),
//         sender: SENDER_ADDRESS.to_string(),
//         amount: 50 * 10u128.pow(24),
//         recipient: ALICE.to_string(),
//     }
//     .to_log_entry_data();
//     factory.unlock(&mut runtime, root.clone(), proof).unwrap();
//     assert_eq!(
//         token.get_balance(&mut runtime, ALICE.to_string()),
//         to_yocto("50").to_string()
//     );
//     assert_eq!(
//         token.get_total_supply(&mut runtime),
//         to_yocto("1000").to_string()
//     );
// }
//
// #[test]
// fn test_bridge_token_failures() {
//     let (mut runtime, factory) = setup_token_factory();
//     let root = "root".to_string();
//
//     factory
//         .deploy_bridge_token(&mut runtime, &root, DAI_ADDRESS.to_string(), to_yocto("35"))
//         .unwrap();
//     // let token = BridgeToken {
//     //     contract_id: format!("{}.{}", DAI_ADDRESS, FACTORY),
//     // };
//     //
//     // // Fail to withdraw because no coins.
//     // token
//     //     .withdraw(
//     //         &mut runtime,
//     //         root.clone(),
//     //         "100".to_string(),
//     //         SENDER_ADDRESS.to_string(),
//     //     )
//     //     .unwrap_err();
//     //
//     // // Fail to mint because sender is not controller.
//     // token
//     //     .mint(
//     //         &mut runtime,
//     //         root.clone(),
//     //         ALICE.to_string(),
//     //         "100".to_string(),
//     //     )
//     //     .unwrap_err();
// }
//
// /// TODO: instead of just unwrap_err check the specific errors.
// #[test]
// fn test_deploy_failures() {
//     let (mut runtime, factory) = setup_token_factory();
//     let root = "root".to_string();
//
//     // Fails with not enough deposit.
//     factory
//         .deploy_bridge_token(&mut runtime, &root, DAI_ADDRESS.to_string(), 0)
//         .unwrap_err();
//
//     // Fails with address is invalid.
//     factory
//         .deploy_bridge_token(
//             &mut runtime,
//             &root,
//             "not_a_hex".to_string(),
//             to_yocto("100"),
//         )
//         .unwrap_err();
//
//     // Fails second time because already exists.
//     factory
//         .deploy_bridge_token(&mut runtime, &root, DAI_ADDRESS.to_string(), to_yocto("35"))
//         .unwrap();
//     factory
//         .deploy_bridge_token(&mut runtime, &root, DAI_ADDRESS.to_string(), to_yocto("35"))
//         .unwrap_err();
// }
=======
//TODO: At the moment this panics with the error 'Native NEP21 on Ethereum is disabled.'.
// Uncomment and fix this when the migration to NEP-141 is finished.
//#[test]
//fn test_near_token_transfer() {
//    let (mut runtime, factory) = setup_token_factory();
//    let root = "root".to_string();
//    let token = TokenContract::new(
//        &mut runtime,
//        &root,
//        &TEST_TOKEN_WASM_BYTES,
//        TEST_TOKEN.to_string(),
//        &root,
//        "1000",
//    );
//    token
//        .inc_allowance(
//            &mut runtime,
//            &root,
//            FACTORY.to_string(),
//            to_yocto("100").into(),
//        )
//        .unwrap();
//    factory
//        .lock(
//            &mut runtime,
//            root.clone(),
//            TEST_TOKEN.to_string(),
//            to_yocto("100"),
//            SENDER_ADDRESS.to_string(),
//        )
//        .unwrap();
//    assert_eq!(
//        token.get_balance(&mut runtime, root.clone()),
//        to_yocto("900").to_string()
//    );
//    assert_eq!(
//        token.get_total_supply(&mut runtime),
//        to_yocto("1000").to_string()
//    );
//
//    let mut proof = Proof::default();
//    proof.log_entry_data = EthUnlockedEvent {
//        locker_address: validate_eth_address(LOCKER_ADDRESS.to_string()),
//        token: TEST_TOKEN.to_string(),
//        sender: SENDER_ADDRESS.to_string(),
//        amount: 50 * 10u128.pow(24),
//        recipient: ALICE.to_string(),
//    }
//    .to_log_entry_data();
//    factory.unlock(&mut runtime, root.clone(), proof).unwrap();
//    assert_eq!(
//        token.get_balance(&mut runtime, ALICE.to_string()),
//        to_yocto("50").to_string()
//    );
//    assert_eq!(
//        token.get_total_supply(&mut runtime),
//        to_yocto("1000").to_string()
//    );
//}

#[test]
fn test_bridge_token_failures() {
    let (mut runtime, factory) = setup_token_factory();
    let root = "root".to_string();
    runtime.create_user(root.clone(), ALICE.to_string(), to_yocto("1"));
    factory
        .deploy_bridge_token(&mut runtime, &root, DAI_ADDRESS.to_string(), to_yocto("35"))
        .unwrap();
    let token = BridgeToken {
        contract_id: format!("{}.{}", DAI_ADDRESS, FACTORY),
    };

    // Fail to withdraw because no coins.
    token
        .withdraw(
            &mut runtime,
            root.clone(),
            "100".to_string(),
            SENDER_ADDRESS.to_string(),
        )
        .unwrap_err();

    // Fail to mint because sender is not controller.
    token
        .mint(
            &mut runtime,
            root.clone(),
            ALICE.to_string(),
            "100".to_string(),
        )
        .unwrap_err();
}

/// TODO: instead of just unwrap_err check the specific errors.
#[test]
fn test_deploy_failures() {
    let (mut runtime, factory) = setup_token_factory();
    let root = "root".to_string();

    // Fails with not enough deposit.
    factory
        .deploy_bridge_token(&mut runtime, &root, DAI_ADDRESS.to_string(), 0)
        .unwrap_err();

    // Fails with address is invalid.
    factory
        .deploy_bridge_token(
            &mut runtime,
            &root,
            "not_a_hex".to_string(),
            to_yocto("100"),
        )
        .unwrap_err();

    // Fails second time because already exists.
    factory
        .deploy_bridge_token(&mut runtime, &root, DAI_ADDRESS.to_string(), to_yocto("35"))
        .unwrap();
    factory
        .deploy_bridge_token(&mut runtime, &root, DAI_ADDRESS.to_string(), to_yocto("35"))
        .unwrap_err();
}
>>>>>>> 1c4a0435
<|MERGE_RESOLUTION|>--- conflicted
+++ resolved
@@ -1,12 +1,14 @@
+use near_sdk::borsh::BorshSerialize;
 use near_sdk::{AccountId, Balance};
-use near_sdk::borsh::BorshSerialize;
 use serde_json::json;
 
 use bridge_token::BridgeTokenContract;
-use bridge_token_factory::{EthLockedEvent, EthUnlockedEvent, Proof, validate_eth_address};
 use bridge_token_factory::BridgeTokenFactoryContract;
+use bridge_token_factory::{validate_eth_address, EthLockedEvent, EthUnlockedEvent, Proof};
 use mock_prover::MockProverContract;
-use near_sdk_sim::{call, ContractAccount, deploy, init_simulator, units::to_yocto, UserAccount, view};
+use near_sdk_sim::{
+    call, deploy, init_simulator, units::to_yocto, view, ContractAccount, UserAccount,
+};
 use test_token::ContractContract as TestTokenContract;
 
 const PROVER: &str = "prover";
@@ -50,8 +52,12 @@
     let (user, factory) = setup_token_factory();
     let root = "root".to_string();
 
-    call!(user, factory
-        .deploy_bridge_token(DAI_ADDRESS.to_string()), deposit=to_yocto("35")).assert_success();
+    call!(
+        user,
+        factory.deploy_bridge_token(DAI_ADDRESS.to_string()),
+        deposit = to_yocto("35")
+    )
+    .assert_success();
 
     let token_account_id: String =
         view!(factory.get_bridge_token_account_id(DAI_ADDRESS.to_string())).unwrap_json();
@@ -91,7 +97,6 @@
     // assert_eq!(token.get_total_supply(&mut runtime), "900");
 }
 
-<<<<<<< HEAD
 // #[test]
 // fn test_with_invalid_proof() {
 //     let (mut runtime, factory) = setup_token_factory();
@@ -238,128 +243,4 @@
 //     factory
 //         .deploy_bridge_token(&mut runtime, &root, DAI_ADDRESS.to_string(), to_yocto("35"))
 //         .unwrap_err();
-// }
-=======
-//TODO: At the moment this panics with the error 'Native NEP21 on Ethereum is disabled.'.
-// Uncomment and fix this when the migration to NEP-141 is finished.
-//#[test]
-//fn test_near_token_transfer() {
-//    let (mut runtime, factory) = setup_token_factory();
-//    let root = "root".to_string();
-//    let token = TokenContract::new(
-//        &mut runtime,
-//        &root,
-//        &TEST_TOKEN_WASM_BYTES,
-//        TEST_TOKEN.to_string(),
-//        &root,
-//        "1000",
-//    );
-//    token
-//        .inc_allowance(
-//            &mut runtime,
-//            &root,
-//            FACTORY.to_string(),
-//            to_yocto("100").into(),
-//        )
-//        .unwrap();
-//    factory
-//        .lock(
-//            &mut runtime,
-//            root.clone(),
-//            TEST_TOKEN.to_string(),
-//            to_yocto("100"),
-//            SENDER_ADDRESS.to_string(),
-//        )
-//        .unwrap();
-//    assert_eq!(
-//        token.get_balance(&mut runtime, root.clone()),
-//        to_yocto("900").to_string()
-//    );
-//    assert_eq!(
-//        token.get_total_supply(&mut runtime),
-//        to_yocto("1000").to_string()
-//    );
-//
-//    let mut proof = Proof::default();
-//    proof.log_entry_data = EthUnlockedEvent {
-//        locker_address: validate_eth_address(LOCKER_ADDRESS.to_string()),
-//        token: TEST_TOKEN.to_string(),
-//        sender: SENDER_ADDRESS.to_string(),
-//        amount: 50 * 10u128.pow(24),
-//        recipient: ALICE.to_string(),
-//    }
-//    .to_log_entry_data();
-//    factory.unlock(&mut runtime, root.clone(), proof).unwrap();
-//    assert_eq!(
-//        token.get_balance(&mut runtime, ALICE.to_string()),
-//        to_yocto("50").to_string()
-//    );
-//    assert_eq!(
-//        token.get_total_supply(&mut runtime),
-//        to_yocto("1000").to_string()
-//    );
-//}
-
-#[test]
-fn test_bridge_token_failures() {
-    let (mut runtime, factory) = setup_token_factory();
-    let root = "root".to_string();
-    runtime.create_user(root.clone(), ALICE.to_string(), to_yocto("1"));
-    factory
-        .deploy_bridge_token(&mut runtime, &root, DAI_ADDRESS.to_string(), to_yocto("35"))
-        .unwrap();
-    let token = BridgeToken {
-        contract_id: format!("{}.{}", DAI_ADDRESS, FACTORY),
-    };
-
-    // Fail to withdraw because no coins.
-    token
-        .withdraw(
-            &mut runtime,
-            root.clone(),
-            "100".to_string(),
-            SENDER_ADDRESS.to_string(),
-        )
-        .unwrap_err();
-
-    // Fail to mint because sender is not controller.
-    token
-        .mint(
-            &mut runtime,
-            root.clone(),
-            ALICE.to_string(),
-            "100".to_string(),
-        )
-        .unwrap_err();
-}
-
-/// TODO: instead of just unwrap_err check the specific errors.
-#[test]
-fn test_deploy_failures() {
-    let (mut runtime, factory) = setup_token_factory();
-    let root = "root".to_string();
-
-    // Fails with not enough deposit.
-    factory
-        .deploy_bridge_token(&mut runtime, &root, DAI_ADDRESS.to_string(), 0)
-        .unwrap_err();
-
-    // Fails with address is invalid.
-    factory
-        .deploy_bridge_token(
-            &mut runtime,
-            &root,
-            "not_a_hex".to_string(),
-            to_yocto("100"),
-        )
-        .unwrap_err();
-
-    // Fails second time because already exists.
-    factory
-        .deploy_bridge_token(&mut runtime, &root, DAI_ADDRESS.to_string(), to_yocto("35"))
-        .unwrap();
-    factory
-        .deploy_bridge_token(&mut runtime, &root, DAI_ADDRESS.to_string(), to_yocto("35"))
-        .unwrap_err();
-}
->>>>>>> 1c4a0435
+// }