--- conflicted
+++ resolved
@@ -1251,15 +1251,9 @@
     // OutcomeReciptId -> Used
     mapping(bytes32 => bool) public usedProofs;
 
-<<<<<<< HEAD
-    constructor(bytes memory nearTokenFactory, INearProver prover, uint64 minBlockAcceptanceHeight) {
-        require(nearTokenFactory.length > 0, "Invalid Near Token Factory address");
-        require(address(prover) != address(0), "Invalid Near prover address");
-=======
-    constructor(bytes memory _nearTokenFactory, INearProver _prover, uint64 _minBlockAcceptanceHeight) public {
+    constructor(bytes memory _nearTokenFactory, INearProver _prover, uint64 _minBlockAcceptanceHeight) {
         require(_nearTokenFactory.length > 0, "Invalid Near Token Factory address");
         require(address(_prover) != address(0), "Invalid Near prover address");
->>>>>>> 75696e05
 
         nearTokenFactory = _nearTokenFactory;
         prover = _prover;
@@ -1277,15 +1271,12 @@
         // Unpack the proof and extract the execution outcome.
         Borsh.Data memory borshData = Borsh.from(proofData);
         ProofDecoder.FullOutcomeProof memory fullOutcomeProof = borshData.decodeFullOutcomeProof();
-<<<<<<< HEAD
         borshData.done();
-=======
-        require(borshData.finished(), "Argument should be exact borsh serialization");
+
         require(
             fullOutcomeProof.block_header_lite.inner_lite.height >= minBlockAcceptanceHeight,
             "Proof is from the ancient block"
         );
->>>>>>> 75696e05
 
         bytes32 receiptId = fullOutcomeProof.outcome_proof.outcome_with_id.outcome.receipt_ids[0];
         require(!usedProofs[receiptId], "The burn event proof cannot be reused");
@@ -1346,16 +1337,9 @@
                 INearProver _prover,
                 uint64 _minBlockAcceptanceHeight,
                 address _admin,
-<<<<<<< HEAD
-                uint pausedFlags)
-        AdminControlled(_admin, pausedFlags)
-        Locker(nearTokenFactory, prover, minBlockAcceptanceHeight)
-=======
                 uint _pausedFlags)
         AdminControlled(_admin, _pausedFlags)
         Locker(_nearTokenFactory, _prover, _minBlockAcceptanceHeight)
-        public
->>>>>>> 75696e05
     {
     }
 
