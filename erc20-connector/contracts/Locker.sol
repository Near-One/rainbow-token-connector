<<<<<<< HEAD
pragma solidity ^0.8;
=======
// SPDX-License-Identifier: GPL-3.0-or-later
pragma solidity ^0.6.12;
>>>>>>> 75696e05

import "rainbow-bridge-sol/nearprover/contracts/INearProver.sol";
import "rainbow-bridge-sol/nearprover/contracts/ProofDecoder.sol";
import "rainbow-bridge-sol/nearbridge/contracts/Borsh.sol";

contract Locker {
    using Borsh for Borsh.Data;
    using ProofDecoder for Borsh.Data;

    INearProver public prover;
    bytes public nearTokenFactory;

    /// Proofs from blocks that are below the acceptance height will be rejected.
    // If `minBlockAcceptanceHeight` value is zero - proofs from block with any height are accepted.
    uint64 public minBlockAcceptanceHeight;

    // OutcomeReciptId -> Used
    mapping(bytes32 => bool) public usedProofs;

<<<<<<< HEAD
    constructor(bytes memory nearTokenFactory, INearProver prover, uint64 minBlockAcceptanceHeight) {
        require(nearTokenFactory.length > 0, "Invalid Near Token Factory address");
        require(address(prover) != address(0), "Invalid Near prover address");
=======
    constructor(bytes memory _nearTokenFactory, INearProver _prover, uint64 _minBlockAcceptanceHeight) public {
        require(_nearTokenFactory.length > 0, "Invalid Near Token Factory address");
        require(address(_prover) != address(0), "Invalid Near prover address");
>>>>>>> 75696e05

        nearTokenFactory = _nearTokenFactory;
        prover = _prover;
        minBlockAcceptanceHeight = _minBlockAcceptanceHeight;
    }

    /// Parses the provided proof and consumes it if it's not already used.
    /// The consumed event cannot be reused for future calls.
    function _parseAndConsumeProof(bytes memory proofData, uint64 proofBlockHeight)
        internal
        returns (ProofDecoder.ExecutionStatus memory result)
    {
        require(prover.proveOutcome(proofData, proofBlockHeight), "Proof should be valid");

        // Unpack the proof and extract the execution outcome.
        Borsh.Data memory borshData = Borsh.from(proofData);
        ProofDecoder.FullOutcomeProof memory fullOutcomeProof = borshData.decodeFullOutcomeProof();
<<<<<<< HEAD
        borshData.done();
=======
        require(borshData.finished(), "Argument should be exact borsh serialization");
        require(
            fullOutcomeProof.block_header_lite.inner_lite.height >= minBlockAcceptanceHeight,
            "Proof is from the ancient block"
        );
>>>>>>> 75696e05

        bytes32 receiptId = fullOutcomeProof.outcome_proof.outcome_with_id.outcome.receipt_ids[0];
        require(!usedProofs[receiptId], "The burn event proof cannot be reused");
        usedProofs[receiptId] = true;

        require(keccak256(fullOutcomeProof.outcome_proof.outcome_with_id.outcome.executor_id)
                == keccak256(nearTokenFactory),
                "Can only unlock tokens from the linked proof producer on Near blockchain");

        result = fullOutcomeProof.outcome_proof.outcome_with_id.outcome.status;
        require(!result.failed, "Cannot use failed execution outcome for unlocking the tokens");
        require(!result.unknown, "Cannot use unknown execution outcome for unlocking the tokens");
    }
}<|MERGE_RESOLUTION|>--- conflicted
+++ resolved
@@ -1,9 +1,5 @@
-<<<<<<< HEAD
+// SPDX-License-Identifier: GPL-3.0-or-later
 pragma solidity ^0.8;
-=======
-// SPDX-License-Identifier: GPL-3.0-or-later
-pragma solidity ^0.6.12;
->>>>>>> 75696e05
 
 import "rainbow-bridge-sol/nearprover/contracts/INearProver.sol";
 import "rainbow-bridge-sol/nearprover/contracts/ProofDecoder.sol";
@@ -23,15 +19,9 @@
     // OutcomeReciptId -> Used
     mapping(bytes32 => bool) public usedProofs;
 
-<<<<<<< HEAD
-    constructor(bytes memory nearTokenFactory, INearProver prover, uint64 minBlockAcceptanceHeight) {
-        require(nearTokenFactory.length > 0, "Invalid Near Token Factory address");
-        require(address(prover) != address(0), "Invalid Near prover address");
-=======
-    constructor(bytes memory _nearTokenFactory, INearProver _prover, uint64 _minBlockAcceptanceHeight) public {
+    constructor(bytes memory _nearTokenFactory, INearProver _prover, uint64 _minBlockAcceptanceHeight) {
         require(_nearTokenFactory.length > 0, "Invalid Near Token Factory address");
         require(address(_prover) != address(0), "Invalid Near prover address");
->>>>>>> 75696e05
 
         nearTokenFactory = _nearTokenFactory;
         prover = _prover;
@@ -49,15 +39,12 @@
         // Unpack the proof and extract the execution outcome.
         Borsh.Data memory borshData = Borsh.from(proofData);
         ProofDecoder.FullOutcomeProof memory fullOutcomeProof = borshData.decodeFullOutcomeProof();
-<<<<<<< HEAD
         borshData.done();
-=======
-        require(borshData.finished(), "Argument should be exact borsh serialization");
+
         require(
             fullOutcomeProof.block_header_lite.inner_lite.height >= minBlockAcceptanceHeight,
             "Proof is from the ancient block"
         );
->>>>>>> 75696e05
 
         bytes32 receiptId = fullOutcomeProof.outcome_proof.outcome_with_id.outcome.receipt_ids[0];
         require(!usedProofs[receiptId], "The burn event proof cannot be reused");
