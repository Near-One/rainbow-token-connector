--- conflicted
+++ resolved
@@ -1,9 +1,5 @@
-<<<<<<< HEAD
+// SPDX-License-Identifier: GPL-3.0-or-later
 pragma solidity ^0.8;
-=======
-// SPDX-License-Identifier: GPL-3.0-or-later
-pragma solidity ^0.6;
->>>>>>> 75696e05
 
 
 contract Migrations {
