--- conflicted
+++ resolved
@@ -1,9 +1,5 @@
-<<<<<<< HEAD
+// SPDX-License-Identifier: GPL-3.0-or-later
 pragma solidity ^0.8;
-=======
-// SPDX-License-Identifier: GPL-3.0-or-later
-pragma solidity ^0.6.12;
->>>>>>> 75696e05
 
 import "@openzeppelin/contracts/token/ERC20/IERC20.sol";
 import "@openzeppelin/contracts/token/ERC20/utils/SafeERC20.sol";
@@ -47,16 +43,9 @@
                 INearProver _prover,
                 uint64 _minBlockAcceptanceHeight,
                 address _admin,
-<<<<<<< HEAD
-                uint pausedFlags)
-        AdminControlled(_admin, pausedFlags)
-        Locker(nearTokenFactory, prover, minBlockAcceptanceHeight)
-=======
                 uint _pausedFlags)
         AdminControlled(_admin, _pausedFlags)
         Locker(_nearTokenFactory, _prover, _minBlockAcceptanceHeight)
-        public
->>>>>>> 75696e05
     {
     }
 
